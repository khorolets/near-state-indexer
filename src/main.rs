--- conflicted
+++ resolved
@@ -88,12 +88,7 @@
                         account_id.to_string(),
                         bigdecimal::BigDecimal::from_u64(block_height).unwrap(),
                         block_hash.to_string(),
-<<<<<<< HEAD
                         hex::encode(key).to_string(),
-=======
-                        "Data".to_string(),
-                        key.to_vec(),
->>>>>>> 0d686757
                         value.to_vec(),
                     ),
                 )
@@ -104,12 +99,7 @@
                     (account_id, data_key)
                     VALUES(?, ?)",
                     (
-                        account_id.to_string(),
-<<<<<<< HEAD
                         hex::encode(key).to_string(),
-=======
-                        key.to_vec(),
->>>>>>> 0d686757
                     ),
                 )
                 .await?;
